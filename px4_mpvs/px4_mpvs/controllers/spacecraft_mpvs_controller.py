############################################################################
#
#   Copyright (C) 2024 PX4 Development Team. All rights reserved.
#
# Redistribution and use in source and binary forms, with or without
# modification, are permitted provided that the following conditions
# are met:
#
# 1. Redistributions of source code must retain the above copyright
#    notice, this list of conditions and the following disclaimer.
# 2. Redistributions in binary form must reproduce the above copyright
#    notice, this list of conditions and the following disclaimer in
#    the documentation and/or other materials provided with the
#    distribution.
# 3. Neither the name PX4 nor the names of its contributors may be
#    used to endorse or promote products derived from this software
#    without specific prior written permission.
#
# THIS SOFTWARE IS PROVIDED BY THE COPYRIGHT HOLDERS AND CONTRIBUTORS
# "AS IS" AND ANY EXPRESS OR IMPLIED WARRANTIES, INCLUDING, BUT NOT
# LIMITED TO, THE IMPLIED WARRANTIES OF MERCHANTABILITY AND FITNESS
# FOR A PARTICULAR PURPOSE ARE DISCLAIMED. IN NO EVENT SHALL THE
# COPYRIGHT OWNER OR CONTRIBUTORS BE LIABLE FOR ANY DIRECT, INDIRECT,
# INCIDENTAL, SPECIAL, EXEMPLARY, OR CONSEQUENTIAL DAMAGES (INCLUDING,
# BUT NOT LIMITED TO, PROCUREMENT OF SUBSTITUTE GOODS OR SERVICES; LOSS
# OF USE, DATA, OR PROFITS; OR BUSINESS INTERRUPTION) HOWEVER CAUSED
# AND ON ANY THEORY OF LIABILITY, WHETHER IN CONTRACT, STRICT
# LIABILITY, OR TORT (INCLUDING NEGLIGENCE OR OTHERWISE) ARISING IN
# ANY WAY OUT OF THE USE OF THIS SOFTWARE, EVEN IF ADVISED OF THE
# POSSIBILITY OF SUCH DAMAGE.
#
############################################################################

from acados_template import AcadosOcp, AcadosOcpSolver, AcadosSimSolver
import numpy as np
import casadi as cs
import time
from px4_mpvs.utils.math_utils import quat_error
from px4_mpvs.models.spacecraft_vs_model import SpacecraftVSModel
from time import perf_counter


class SpacecraftVSMPC:
    def __init__(self, model, build=False, p_obj=None, x0=None, Z=None):

        self.build = build  # Set to False after the first run to avoid rebuilding
        self.vel_limit = 0.8  # np.inf .1
        self.model = model
        self.Tf = 5.0
        self.N = 24  # TODO: check how fast the update rate
        self.ibvs_mode = False  # True for ibvs, False for pbvs

        self.Qp_p = 1e2  # Position weights (x, y, z), # 5e1 pbvs, 0 for ibvs, 1e2 sitl
        self.Qp_q = 3e3  # Quaternion scalar part, 8e3
        self.w_features = 8e-3 # Image feature weights, 0 pbvs, 5e-3 for ibvs

        self.x0 = (
            x0
            if x0 is not None
            else np.array(
                [
                    0.0,
                    0.0,
                    0.0,
                    0.0,
                    0.0,
                    0.0,
                    1.0,
                    0.0,
                    0.0,
                    0.0,
                    0.0,
                    0.0,
                    0.0,
                    100,
                    100,
                    400,
                    100,
                    100,
                    300,
                    400,
                    300,
                ]
            )
        )

        # PBVS parameters
        self.ineq_bounds = 1e4
        self.w_slack = 0
        self.p_obj0 = p_obj if p_obj is not None else np.array([-10.0, 0.0, 0.0])

        # pixel bounds for image features
        self.s_min = 10
        self.s_max = 640 - 10  # 640x480 image

        self.Z0 = Z if Z is not None else np.array([1.0] * 4)

        self.ocp_solver, self.integrator = self.setup(
            self.x0, self.N, self.Tf, self.p_obj0, Z0=self.Z0
        )
        self.model.build_feature_dyn_fun()
        self.model.build_interaction_mat_fun()

    def set_constraints(self, ocp, x0):
        Fmax = self.model.max_thrust
        # constraint bounds -inf <= g(x) <= 0
        ocp.constraints.lh = np.array([-self.ineq_bounds])
        ocp.constraints.uh = np.array([0.0])
        ocp.constraints.lh_e = np.array([-self.ineq_bounds])
        ocp.constraints.uh_e = np.array([0.0])

        # define soft constraint using slack variable
        ocp.constraints.idxsh = np.array([0])
        ocp.constraints.idxsh_e = np.array([0])

        ocp.cost.Zl = np.array([0.0])
        ocp.cost.Zu = np.array([self.w_slack])
        ocp.cost.Zl_e = np.array([0.0])
        ocp.cost.Zu_e = np.array([self.w_slack])

        ocp.cost.zl = np.array([0.0])
        ocp.cost.zu = np.array([self.w_slack])
        ocp.cost.zl_e = np.array([0.0])
        ocp.cost.zu_e = np.array([self.w_slack])

        # set bounds for image features (x coordinates)
        # ocp.constraints.idxbx = np.array([13, 15, 17, 19])
        # ocp.constraints.lbx = np.array([self.s_min] * 4)
        # ocp.constraints.ubx = np.array([self.s_max] * 4)

        # set constraints on U
        ocp.constraints.lbu = np.array([-Fmax, -Fmax, -Fmax, -Fmax])
        ocp.constraints.ubu = np.array([+Fmax, +Fmax, +Fmax, +Fmax])
        ocp.constraints.idxbu = np.array([0, 1, 2, 3])
<<<<<<< HEAD

        # set constraints on X
        ocp.constraints.lbx = np.array([-5, -5, -5, -1, -1, -1, -1, -1, -1])
        ocp.constraints.ubx = np.array([+5, +5, +5, +1, +1, +1, +1, +1, +1])
        ocp.constraints.idxbx = np.array([0, 1, 2, 3, 4, 5, 10, 11, 12])

        # set constraints on X at the end of the horizon
        ocp.constraints.lbx_e = np.array([-5, -5, -5, -1, -1, -1, -1, -1, -1])
        ocp.constraints.ubx_e = np.array([+5, +5, +5, +1, +1, +1, +1, +1, +1])
=======
        ocp.constraints.x0 = x0

        # set constraints on X
        ocp.constraints.lbx = np.array(
            [
                -5,
                -5,
                -5,
                -self.vel_limit,
                -self.vel_limit,
                -self.vel_limit,
                -self.vel_limit,
                -self.vel_limit,
                -self.vel_limit,
            ]
        )
        ocp.constraints.ubx = np.array(
            [
                +5,
                +5,
                +5,
                +self.vel_limit,
                +self.vel_limit,
                +self.vel_limit,
                +self.vel_limit,
                +self.vel_limit,
                +self.vel_limit,
            ]
        )
        ocp.constraints.idxbx = np.array([0, 1, 2, 3, 4, 5, 10, 11, 12])

        # set constraints on X at the end of the horizon
        ocp.constraints.lbx_e = np.array(
            [
                -5,
                -5,
                -5,
                -self.vel_limit,
                -self.vel_limit,
                -self.vel_limit,
                -self.vel_limit,
                -self.vel_limit,
                -self.vel_limit,
            ]
        )
        ocp.constraints.ubx_e = np.array(
            [
                +5,
                +5,
                +5,
                self.vel_limit,
                self.vel_limit,
                self.vel_limit,
                self.vel_limit,
                self.vel_limit,
                self.vel_limit,
            ]
        )
>>>>>>> 6146d19f
        ocp.constraints.idxbx_e = np.array([0, 1, 2, 3, 4, 5, 10, 11, 12])

        use_soft_constraints = False
        if use_soft_constraints:
            # set weights slack variables for X constraints
            ocp.constraints.idxsbx = np.arange(len(ocp.constraints.idxbx))
            ocp.cost.Zl = np.array([1e6] * len(ocp.constraints.idxsbx))
            ocp.cost.Zu = np.array([1e6] * len(ocp.constraints.idxsbx))
            ocp.cost.zl = np.array([0.0] * len(ocp.constraints.idxsbx))
            ocp.cost.zu = np.array([0.0] * len(ocp.constraints.idxsbx))

            # set weights slack variables for X_e constraints
            ocp.constraints.idxsbx_e = np.arange(len(ocp.constraints.idxbx_e))
            ocp.cost.Zl_e = np.array([1e6] * len(ocp.constraints.idxsbx_e))
            ocp.cost.Zu_e = np.array([1e6] * len(ocp.constraints.idxsbx_e))
            ocp.cost.zl_e = np.array([0.0] * len(ocp.constraints.idxsbx_e))
            ocp.cost.zu_e = np.array([0.0] * len(ocp.constraints.idxsbx_e))

        return ocp

    def setup(self, x0, N_horizon, Tf, p_obj0, Z0):
<<<<<<< HEAD
=======
        def to_DM(A):
            return cs.DM(A) if isinstance(A, np.ndarray) else A
>>>>>>> 6146d19f

        # create ocp object to formulate the OCP
        ocp = AcadosOcp()
        # set model
        model = self.model.get_acados_model()

        ocp.model = model

        nx = model.x.size()[0]
        nu = model.u.size()[0]
        print(f"nx: {nx}, nu: {nu}")

        # set dimensions
        ocp.dims.N = N_horizon
        ocp.solver_options.N_horizon = N_horizon

        # Initialize parameters
        p_obj = ocp.model.p[0:3]
        Z = ocp.model.p[3:7]
        w_p = ocp.model.p[7]
        w_s = ocp.model.p[8]  # Feature dynamics

        Qp_p = self.Qp_p  # Position weights (x, y, z), # 5e1 pbvs, 0 for ibvs
        Qp_q = self.Qp_q  # Quaternion scalar part, 8e3
        w_features = self.w_features  # Image feature weights, 0 pbvs, 5e-3 for ibvs

        # set weights for the cost function
        Q = [
            *[Qp_p] * 3,  # Position weights (x, y, z), # 5e1 pbvs, 0 for ibvs
<<<<<<< HEAD
            *[1e1] * 3,  # Velocity weights (vx, vy, vz) # 5e1 pbvs, 5e3 for ibvs
            # Qp_q,
            Qp_q,
            *[2e1] * 3,  # angular vel (ωx, ωy, ωz) # 5e1 pbvs, 8e2 for ibvs
        ]

        # Qs = [
        #         *[0] * 3,  # Position weights (x, y, z), # 5e1 pbvs, 0 for ibvs
        #         *[50e2] * 3,  # Velocity weights (vx, vy, vz) # 70e2
        #         0,
        #         *[4e3] * 3,  # angular vel (ωx, ωy, ωz) #5e3
        #     ]

        S = [
            *[w_features] * 8,  # Image feature weights, 0 pbvs, 5e-3 for ibvs
        ]


        Q_e = [element * 20 for element in Q]
        S_e = [element * 80 for element in S]

=======
            *[1e2 * 2] * 3,  # Velocity weights (vx, vy, vz) # 5e1 pbvs, 5e3 for ibvs
            # Qp_q,
            Qp_q,
            *[4e2 * 5] * 3,  # angular vel (ωx, ωy, ωz) # 5e1 pbvs, 8e2 for ibvs
        ]

        # Qs = [
        #         *[0] * 3,  # Position weights (x, y, z), # 5e1 pbvs, 0 for ibvs
        #         *[50e2] * 3,  # Velocity weights (vx, vy, vz) # 70e2
        #         0,
        #         *[4e3] * 3,  # angular vel (ωx, ωy, ωz) #5e3
        #     ]

        S = [
            *[w_features] * 8,  # Image feature weights, 0 pbvs, 5e-3 for ibvs
        ]

        eps = 1e-5  # small value to avoid division by zero

        Q_e = [element * 20 for element in Q]
        S_e = [element * 80 for element in S]  

>>>>>>> 6146d19f
        R_mat = [1e1] * 4

        ocp.cost.W_0 = np.diag(Q + S + R_mat)
        ocp.cost.W = np.diag(Q + S + R_mat)
        ocp.cost.W_e = np.diag(Q_e + S_e)

        # References:
        x_ref = cs.MX.sym("x_ref", (nx, 1))  # 13 robot states + 8 features states
        u_ref = cs.MX.sym("u_ref", (nu, 1))

        # Calculate errors
        # x : p,v,q,w               , R9 x SO(3)
        # u : Fx,Fy,Fz,Mx,My,Mz     , R6

        x = ocp.model.x
        u = ocp.model.u

        # Error scaling for x_error
        # p : wp
<<<<<<< HEAD
        # v : 50-(49wp)
        # q : wp
        # w : 10-(9wp)
        # s : 1-wp
        v_scale = cs.sqrt(50 - (49 * w_p))  # Scale for velocity error
        w_scale = cs.sqrt(10 - (9 * w_p))  # Scale for angular velocity error
        s_scale = cs.sqrt(1.0 - w_p)  # Scale for feature error

        x_error = cs.sqrt(w_p) * (x[0:3] - x_ref[0:3])
        x_error = cs.vertcat(x_error, v_scale * (x[3:6] - x_ref[3:6]))
        x_error = cs.vertcat(
            x_error, cs.sqrt(w_p) * (1 - (x[6:10].T @ x_ref[6:10]) ** 2)
        )
=======
        # v : 1/2(wp+eps)
        # q : wp
        # w : 1/5(wp+eps)
        # s : 1-wp
        v_scale = 0.5 * (w_p + eps)  # Scale for velocity error
        w_scale = 0.2 * (w_p + eps)  # Scale for angular velocity error
        s_scale = 1.0 - w_p  # Scale for feature error

        x_error = w_p * (x[0:3] - x_ref[0:3])
        x_error = cs.vertcat(x_error, v_scale * (x[3:6] - x_ref[3:6]))
        x_error = cs.vertcat(x_error, w_p * (1 - (x[6:10].T @ x_ref[6:10]) ** 2))
>>>>>>> 6146d19f
        x_error = cs.vertcat(x_error, w_scale * (x[10:13] - x_ref[10:13]))
        x_error = cs.vertcat(x_error, s_scale * (x[13:] - x_ref[13:]))
        u_error = u - u_ref

        ocp.model.p = cs.vertcat(x_ref, u_ref, p_obj, Z, w_p, w_s)

        # define cost with parametric reference
        ocp.cost.cost_type = "NONLINEAR_LS"
        ocp.cost.cost_type_e = "NONLINEAR_LS"
        ocp.cost.cost_type_0 = "NONLINEAR_LS"

        ocp.model.cost_y_expr_0 = cs.vertcat(x_error, u_error)
        ocp.model.cost_y_expr = cs.vertcat(x_error, u_error)
        ocp.model.cost_y_expr_e = x_error

        ocp.cost.yref_0 = np.zeros(ocp.model.cost_y_expr_0.shape[0])
        ocp.cost.yref = np.zeros(ocp.model.cost_y_expr.shape[0])
        ocp.cost.yref_e = np.zeros(ocp.model.cost_y_expr_e.shape[0])

        ocp = self.set_constraints(ocp, x0)

        # set initial state
        ocp.constraints.x0 = x0

        p_0 = np.concatenate(
            (x0, np.zeros(nu), p_obj0, Z0, np.ones(1), np.zeros(1))
        )  # Z = feature depth
        ocp.parameter_values = p_0

        # set options
        ocp.solver_options.qp_solver = "PARTIAL_CONDENSING_HPIPM"
        # PARTIAL_CONDENSING_HPIPM, FULL_CONDENSING_QPOASES, FULL_CONDENSING_HPIPM,
        # PARTIAL_CONDENSING_QPDUNES, PARTIAL_CONDENSING_OSQP, FULL_CONDENSING_DAQP
        ocp.solver_options.hessian_approx = "GAUSS_NEWTON"  # 'GAUSS_NEWTON', 'EXACT'
        ocp.solver_options.integrator_type = "ERK"

        ocp.solver_options.print_level = 0

        use_RTI = True
        if use_RTI:
            ocp.solver_options.nlp_solver_type = "SQP_RTI"
            ocp.solver_options.sim_method_num_stages = 4

            ocp.solver_options.sim_method_num_steps = 3
        else:
            ocp.solver_options.nlp_solver_type = "SQP"  # SQP_RTI, SQP

        # ocp.solver_options.qp_solver_cond_N = N_horizon
        # ocp.solver_options.print_level = 6

        # set prediction horizon
        ocp.solver_options.tf = Tf

        json_file = "acados_hybrid_vs_ocp.json"
        ocp_solver = AcadosOcpSolver(
            ocp,
            json_file=json_file,
            build=self.build,
            generate=self.build,
        )

        # create an integrator with the same settings as used in the OCP solver.
        acados_integrator = AcadosSimSolver(
            ocp,
            json_file=json_file,
            build=self.build,
            generate=self.build,
        )

        return ocp_solver, acados_integrator

    def define_lyapunov_weight(self, x: cs.MX, x_ref: cs.MX, Qp_p, Qp_q, w_feat, s_dot):
        x = x.reshape(-1, 1)  # Ensure x is a column vector
        x_ref = x_ref.reshape(-1, 1)  # Ensure x_ref is
        v = x[3:6]  # Velocity

        e_p = x[0:3] - x_ref[0:3]  # Position error

        w_diag = cs.vertcat(cs.DM([Qp_p, Qp_p, Qp_p]))

        Qp_V = cs.diag(w_diag)  # PBVS Qp matrix

        S = np.diag(
            [
                *[w_feat] * 8,  # Image feature weights, 0 pbvs, 5e-3 for ibvs
            ]
        )

        S = S * 25

        e_s = x[13:] - x_ref[13:]

        Vp_dot = cs.mtimes([e_p.T, Qp_V, v])
        Vs_dot = cs.mtimes([e_s.T, S, s_dot])
        # softmax_p = 0
        # softmax_s = 0

        k = 3  # how sharp the softmax is, 3.5 for softmax mode

        softmax_p = cs.exp(-k * Vp_dot)
        softmax_p = cs.if_else(Vp_dot > 0.02, 0, softmax_p)
        softmax_s = cs.exp(-k * Vs_dot)
        eps = 1e-5  # keeps denominator strictly positive

        # # softmax weights
        w_s = softmax_s / (softmax_p + softmax_s + eps)
        w_p = 1.0 - w_s

        # Ratio method
        Vs_dot = cs.if_else(Vs_dot >= 0, 0, Vs_dot)
        w_p = cs.if_else(
            Vp_dot > 0, 0, Vp_dot / (Vp_dot + Vs_dot + eps)
        )  # ensure w_p is non-negative
        # w_p = cs.fmax(w_p, 0)  # ensure w_p is non-negative
        w_s = 1.0 - w_p  # w_s is always non-negative

        V_dot = Vp_dot + Vs_dot

        # convert to numpy arrays
        w_s = w_s.full().flatten()
        w_p = w_p.full().flatten()
        Vp_dot = Vp_dot.full().flatten()
        Vs_dot = Vs_dot.full().flatten()

        # self.lyapunov_eval = cs.Function(
        #     "lyapunov_eval",
        #     [x, x_ref, s_dot],
        #     [Vp_dot, Vs_dot, V_dot, w_p, w_s, softmax_p, softmax_s],
        #     ["state", "reference", "s_dot"],
        #     ["Vp_dot", "Vs_dot", "V_dot", "w_p", "w_s", "softmax_p", "softmax_s"],
        # )
        return w_p, w_s, Vp_dot, Vs_dot, V_dot, softmax_p, softmax_s

    def update_constraints(self, servoing_enabled):
        # Update the constraints based on the servoing_enabled flag
        self.w_slack = (
            2e3 if servoing_enabled else 0
        )  # 2e3, TODO: set to 0 for no slack

    def solve(self, x0, verbose=False, ref=None, p_obj=None, Z=None, hybrid_mode=False):

        # Set reference, create zero reference
        if ref is None:
            zero_ref = np.zeros(
                self.model.get_acados_model().x.size()[0]
                + self.model.get_acados_model().u.size()[0]
            )
            zero_ref[6] = 1.0

        # ref[6:10, :] = self.debug_quaternion_reference(x0, ref[:, 0])
        # q_err = quat_error(x0[6:10], ref[6:10,0])  # Quaternion error
        # # print the quaternion error for debugging
        # print(f"Quaternion error: {q_err}")

        p_obj = p_obj if p_obj is not None else self.p_obj0
        Z = Z if Z is not None else self.Z0

        L_val = self.model.L_f(x0[13:], Z)
        s_dot = self.model.feat_dyn_f(L_val, x0[3:6], x0[10:13])
        s_dot = s_dot.full().flatten()  # Convert to numpy array

        # preparation phase
        ocp_solver = self.ocp_solver

        x_ref = ref[:-4, 0] if ref is not None else zero_ref[:-4, 0]

        L_val = self.model.L_f(x0[13:], Z)
        s_dot = self.model.feat_dyn_f(L_val, x0[3:6], x0[10:13])
        s_dot = s_dot.full().flatten()  # Convert to numpy array

        w_p, w_s, Vp_dot, Vs_dot, V_dot, softmax_p, softmax_s = (
            self.define_lyapunov_weight(
                ocp_solver.get(0, "x"),
                x_ref,
                self.Qp_p,
                self.Qp_q,
                self.w_features,
                s_dot,
            )
        )

        if hybrid_mode and not self.ibvs_mode:
            # TEST DISCRETE
<<<<<<< HEAD
            w_p = np.zeros(1)
            w_s = np.ones(1)
=======
            # w_p = np.zeros(1)
            # w_s = np.ones(1)
>>>>>>> 6146d19f

            if w_p < 0.05:
                self.ibvs_mode = True
        elif hybrid_mode and self.ibvs_mode:
            w_p = np.zeros(1)
            w_s = np.ones(1)
        else:
            self.ibvs_mode = False
            s_dot = np.zeros(8)
            w_p = np.ones(1)  # Set to 1 for no hybrid mode
            w_s = np.zeros(1)

        for i in range(self.N + 1):
            if i != self.N and i != 0:
                self.ocp_solver.cost_set(i, "Zu", np.array([self.w_slack]))
                self.ocp_solver.cost_set(i, "zu", np.array([self.w_slack]))

            if ref is not None:
                # Assumed ref structure: (nx+nu) x N+1
                # NOTE: last u_ref is not used
                p_i = np.concatenate([ref[:, i], p_obj, Z, w_p, w_s])
            else:
                # set all references to 0
                p_i = np.concatenate([zero_ref, p_obj, Z, w_p, w_s])
            ocp_solver.set(i, "p", p_i)

        # set initial state
        ocp_solver.set(0, "lbx", x0.flatten())
        ocp_solver.set(0, "ubx", x0.flatten())

        status = ocp_solver.solve()

        # print(f"===== Lyapunov Values =====")
        # # print(f"Vp: {float(Vp):.4f}, Vs: {float(Vs):.4f}")
        # print(f"Vp_dot: {float(Vp_dot):.2f}, Vs_dot: {float(Vs_dot):.2f}")
        # print(
        #     f"softmax_p: {float(softmax_p):.2f}, softmax_s: {float(softmax_s):.2f}"
        # )
        # print(f"wp: {float(w_p):.2f}, ws: {float(w_s):.2f}")

        if verbose:
            if hybrid_mode and not self.ibvs_mode:
                # print(f"===== Lyapunov Values =====")
                # # print(f"Vp: {float(Vp):.4f}, Vs: {float(Vs):.4f}")
                # print(f"Vp_dot: {float(Vp_dot):.2f}, Vs_dot: {float(Vs_dot):.2f}")
                # print(
                #     f"softmax_p: {float(softmax_p):.2f}, softmax_s: {float(softmax_s):.2f}"
                # )
                # print(f"wp: {float(w_p):.2f}, ws: {float(w_s):.2f}")
                pass

            # ocp_solver.dump_last_qp_to_json(filename="last_qp.json", overwrite=True)

            # self.ocp_solver.print_statistics()  # encapsulates: stat = ocp_solver.get_stats("statistics")

        if status != 0:
            raise Exception(f"acados returned status {status}.")

        N = self.N
        nx = self.model.get_acados_model().x.size()[0]
        nu = self.model.get_acados_model().u.size()[0]

        simX = np.ndarray((N + 1, nx))
        simU = np.ndarray((N, nu))

        # get solution
        for i in range(N):
            simX[i, :] = self.ocp_solver.get(i, "x")
            simU[i, :] = self.ocp_solver.get(i, "u")
        simX[N, :] = self.ocp_solver.get(N, "x")

        return simU, simX, w_p, w_s, Vp_dot, Vs_dot<|MERGE_RESOLUTION|>--- conflicted
+++ resolved
@@ -132,7 +132,6 @@
         ocp.constraints.lbu = np.array([-Fmax, -Fmax, -Fmax, -Fmax])
         ocp.constraints.ubu = np.array([+Fmax, +Fmax, +Fmax, +Fmax])
         ocp.constraints.idxbu = np.array([0, 1, 2, 3])
-<<<<<<< HEAD
 
         # set constraints on X
         ocp.constraints.lbx = np.array([-5, -5, -5, -1, -1, -1, -1, -1, -1])
@@ -142,68 +141,9 @@
         # set constraints on X at the end of the horizon
         ocp.constraints.lbx_e = np.array([-5, -5, -5, -1, -1, -1, -1, -1, -1])
         ocp.constraints.ubx_e = np.array([+5, +5, +5, +1, +1, +1, +1, +1, +1])
-=======
-        ocp.constraints.x0 = x0
-
-        # set constraints on X
-        ocp.constraints.lbx = np.array(
-            [
-                -5,
-                -5,
-                -5,
-                -self.vel_limit,
-                -self.vel_limit,
-                -self.vel_limit,
-                -self.vel_limit,
-                -self.vel_limit,
-                -self.vel_limit,
-            ]
-        )
-        ocp.constraints.ubx = np.array(
-            [
-                +5,
-                +5,
-                +5,
-                +self.vel_limit,
-                +self.vel_limit,
-                +self.vel_limit,
-                +self.vel_limit,
-                +self.vel_limit,
-                +self.vel_limit,
-            ]
-        )
-        ocp.constraints.idxbx = np.array([0, 1, 2, 3, 4, 5, 10, 11, 12])
-
-        # set constraints on X at the end of the horizon
-        ocp.constraints.lbx_e = np.array(
-            [
-                -5,
-                -5,
-                -5,
-                -self.vel_limit,
-                -self.vel_limit,
-                -self.vel_limit,
-                -self.vel_limit,
-                -self.vel_limit,
-                -self.vel_limit,
-            ]
-        )
-        ocp.constraints.ubx_e = np.array(
-            [
-                +5,
-                +5,
-                +5,
-                self.vel_limit,
-                self.vel_limit,
-                self.vel_limit,
-                self.vel_limit,
-                self.vel_limit,
-                self.vel_limit,
-            ]
-        )
->>>>>>> 6146d19f
         ocp.constraints.idxbx_e = np.array([0, 1, 2, 3, 4, 5, 10, 11, 12])
 
+        use_soft_constraints = False
         use_soft_constraints = False
         if use_soft_constraints:
             # set weights slack variables for X constraints
@@ -212,6 +152,10 @@
             ocp.cost.Zu = np.array([1e6] * len(ocp.constraints.idxsbx))
             ocp.cost.zl = np.array([0.0] * len(ocp.constraints.idxsbx))
             ocp.cost.zu = np.array([0.0] * len(ocp.constraints.idxsbx))
+            ocp.cost.Zl = np.array([1e6] * len(ocp.constraints.idxsbx))
+            ocp.cost.Zu = np.array([1e6] * len(ocp.constraints.idxsbx))
+            ocp.cost.zl = np.array([0.0] * len(ocp.constraints.idxsbx))
+            ocp.cost.zu = np.array([0.0] * len(ocp.constraints.idxsbx))
 
             # set weights slack variables for X_e constraints
             ocp.constraints.idxsbx_e = np.arange(len(ocp.constraints.idxbx_e))
@@ -219,15 +163,14 @@
             ocp.cost.Zu_e = np.array([1e6] * len(ocp.constraints.idxsbx_e))
             ocp.cost.zl_e = np.array([0.0] * len(ocp.constraints.idxsbx_e))
             ocp.cost.zu_e = np.array([0.0] * len(ocp.constraints.idxsbx_e))
+            ocp.cost.Zl_e = np.array([1e6] * len(ocp.constraints.idxsbx_e))
+            ocp.cost.Zu_e = np.array([1e6] * len(ocp.constraints.idxsbx_e))
+            ocp.cost.zl_e = np.array([0.0] * len(ocp.constraints.idxsbx_e))
+            ocp.cost.zu_e = np.array([0.0] * len(ocp.constraints.idxsbx_e))
 
         return ocp
 
     def setup(self, x0, N_horizon, Tf, p_obj0, Z0):
-<<<<<<< HEAD
-=======
-        def to_DM(A):
-            return cs.DM(A) if isinstance(A, np.ndarray) else A
->>>>>>> 6146d19f
 
         # create ocp object to formulate the OCP
         ocp = AcadosOcp()
@@ -257,7 +200,6 @@
         # set weights for the cost function
         Q = [
             *[Qp_p] * 3,  # Position weights (x, y, z), # 5e1 pbvs, 0 for ibvs
-<<<<<<< HEAD
             *[1e1] * 3,  # Velocity weights (vx, vy, vz) # 5e1 pbvs, 5e3 for ibvs
             # Qp_q,
             Qp_q,
@@ -270,22 +212,6 @@
         #         0,
         #         *[4e3] * 3,  # angular vel (ωx, ωy, ωz) #5e3
         #     ]
-
-        S = [
-            *[w_features] * 8,  # Image feature weights, 0 pbvs, 5e-3 for ibvs
-        ]
-
-
-        Q_e = [element * 20 for element in Q]
-        S_e = [element * 80 for element in S]
-
-=======
-            *[1e2 * 2] * 3,  # Velocity weights (vx, vy, vz) # 5e1 pbvs, 5e3 for ibvs
-            # Qp_q,
-            Qp_q,
-            *[4e2 * 5] * 3,  # angular vel (ωx, ωy, ωz) # 5e1 pbvs, 8e2 for ibvs
-        ]
-
         # Qs = [
         #         *[0] * 3,  # Position weights (x, y, z), # 5e1 pbvs, 0 for ibvs
         #         *[50e2] * 3,  # Velocity weights (vx, vy, vz) # 70e2
@@ -297,12 +223,10 @@
             *[w_features] * 8,  # Image feature weights, 0 pbvs, 5e-3 for ibvs
         ]
 
-        eps = 1e-5  # small value to avoid division by zero
 
         Q_e = [element * 20 for element in Q]
-        S_e = [element * 80 for element in S]  
-
->>>>>>> 6146d19f
+        S_e = [element * 80 for element in S]
+
         R_mat = [1e1] * 4
 
         ocp.cost.W_0 = np.diag(Q + S + R_mat)
@@ -322,7 +246,6 @@
 
         # Error scaling for x_error
         # p : wp
-<<<<<<< HEAD
         # v : 50-(49wp)
         # q : wp
         # w : 10-(9wp)
@@ -336,19 +259,6 @@
         x_error = cs.vertcat(
             x_error, cs.sqrt(w_p) * (1 - (x[6:10].T @ x_ref[6:10]) ** 2)
         )
-=======
-        # v : 1/2(wp+eps)
-        # q : wp
-        # w : 1/5(wp+eps)
-        # s : 1-wp
-        v_scale = 0.5 * (w_p + eps)  # Scale for velocity error
-        w_scale = 0.2 * (w_p + eps)  # Scale for angular velocity error
-        s_scale = 1.0 - w_p  # Scale for feature error
-
-        x_error = w_p * (x[0:3] - x_ref[0:3])
-        x_error = cs.vertcat(x_error, v_scale * (x[3:6] - x_ref[3:6]))
-        x_error = cs.vertcat(x_error, w_p * (1 - (x[6:10].T @ x_ref[6:10]) ** 2))
->>>>>>> 6146d19f
         x_error = cs.vertcat(x_error, w_scale * (x[10:13] - x_ref[10:13]))
         x_error = cs.vertcat(x_error, s_scale * (x[13:] - x_ref[13:]))
         u_error = u - u_ref
@@ -359,6 +269,9 @@
         ocp.cost.cost_type = "NONLINEAR_LS"
         ocp.cost.cost_type_e = "NONLINEAR_LS"
         ocp.cost.cost_type_0 = "NONLINEAR_LS"
+        ocp.cost.cost_type = "NONLINEAR_LS"
+        ocp.cost.cost_type_e = "NONLINEAR_LS"
+        ocp.cost.cost_type_0 = "NONLINEAR_LS"
 
         ocp.model.cost_y_expr_0 = cs.vertcat(x_error, u_error)
         ocp.model.cost_y_expr = cs.vertcat(x_error, u_error)
@@ -372,6 +285,7 @@
 
         # set initial state
         ocp.constraints.x0 = x0
+
 
         p_0 = np.concatenate(
             (x0, np.zeros(nu), p_obj0, Z0, np.ones(1), np.zeros(1))
@@ -458,6 +372,10 @@
         w_p = 1.0 - w_s
 
         # Ratio method
+        Vs_dot = cs.if_else(Vs_dot >= 0, 0, Vs_dot)
+        w_p = cs.if_else(
+            Vp_dot > 0, 0, Vp_dot / (Vp_dot + Vs_dot + eps)
+        )  # ensure w_p is non-negative
         Vs_dot = cs.if_else(Vs_dot >= 0, 0, Vs_dot)
         w_p = cs.if_else(
             Vp_dot > 0, 0, Vp_dot / (Vp_dot + Vs_dot + eps)
@@ -532,13 +450,8 @@
 
         if hybrid_mode and not self.ibvs_mode:
             # TEST DISCRETE
-<<<<<<< HEAD
             w_p = np.zeros(1)
             w_s = np.ones(1)
-=======
-            # w_p = np.zeros(1)
-            # w_s = np.ones(1)
->>>>>>> 6146d19f
 
             if w_p < 0.05:
                 self.ibvs_mode = True
@@ -568,6 +481,7 @@
         # set initial state
         ocp_solver.set(0, "lbx", x0.flatten())
         ocp_solver.set(0, "ubx", x0.flatten())
+        ocp_solver.set(0, "ubx", x0.flatten())
 
         status = ocp_solver.solve()
 
