--- conflicted
+++ resolved
@@ -115,7 +115,6 @@
         use_sim_time_arg,
         Node(
             package='px4_mpvs',
-<<<<<<< HEAD
             namespace=namespace,
             executable='mpvs_main', #mpvs_spacecraft
             name='mpvs_main', #mpvs_spacecraft
@@ -128,21 +127,6 @@
                 {'use_sim_time': LaunchConfiguration("use_sim_time")},
             ]
         ),
-        Node(package='px4_mpvs',
-=======
->>>>>>> 95cb9b2b
-            namespace=namespace,
-            executable='mpvs_main', #mpvs_spacecraft
-            name='mpvs_main', #mpvs_spacecraft
-            output='screen',
-            emulate_tty=True,
-            parameters=[
-                {'mode': mode},
-                {'namespace': namespace},
-                {'setpoint_from_rviz': setpoint_from_rviz},
-                {'use_sim_time': LaunchConfiguration("use_sim_time")},
-            ]
-        ),
         # Node(package='px4_mpvs',
         #     namespace=namespace,
         #     executable='features_detector_node',
@@ -169,34 +153,6 @@
             condition=IfCondition(LaunchConfiguration('setpoint_from_rviz'))
         ),
         
-<<<<<<< HEAD
-        Node(
-            package='px4_mpc',
-            namespace=namespace,
-            executable='test_pose_camera',
-            name='test_pose_camera',
-            # output='screen',
-            emulate_tty=True,
-            parameters=[
-                {'namespace': namespace},
-                {'use_sim_time': LaunchConfiguration("use_sim_time")},
-            ],
-            condition=IfCondition(LaunchConfiguration('setpoint_from_rviz'))
-        ),
-        Node(
-            package='px4_mpc',
-            namespace=namespace,
-            executable='test_setpoints',
-            name='test_setpoints',
-            output='screen',
-            emulate_tty=True,
-            parameters=[
-                {'namespace': namespace},
-                {'use_sim_time': LaunchConfiguration("use_sim_time")},
-            ],
-            condition=UnlessCondition(LaunchConfiguration('setpoint_from_rviz'))
-        ),
-=======
         # Node(
         #     package='px4_mpvs',
         #     namespace=namespace,
@@ -223,7 +179,6 @@
         #     ],
         #     condition=UnlessCondition(LaunchConfiguration('setpoint_from_rviz'))
         # ),
->>>>>>> 95cb9b2b
         
         Node(
             package='px4_offboard',
